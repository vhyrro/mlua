--- conflicted
+++ resolved
@@ -61,13 +61,9 @@
 erased-serde = { version = "0.4", optional = true }
 serde-value = { version = "0.7", optional = true }
 time = {version = "0.3.36", optional = true, features = ["parsing"]}
-<<<<<<< HEAD
-parking_lot = { version = "0.12", optional = true }
 ultraviolet = { version = "0.9.2", optional = true }
-=======
 parking_lot = { version = "0.12", features = ["arc_lock"] }
 anyhow = { version = "1.0", optional = true }
->>>>>>> 4a265e79
 
 ffi = { package = "mlua-sys", version = "0.6.4", path = "mlua-sys" }
 
